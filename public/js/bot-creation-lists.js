// Bot Creation Lists Module - Handles all list components

(function() {
    'use strict';

    // Render running bots list
    function renderRunningBots(container, bots, shuttingDown, onShutdown) {
        if (bots.length === 0) {
            container.innerHTML = `
                <div class="p-4 text-center text-gray-500">
                    No bots currently running
                </div>
            `;
            return;
        }

        container.innerHTML = bots.map(bot => {
            const botId = bot.bot_id || bot.id;
            return `
            <div class="bot-item p-4 border border-gray-200 rounded-md bg-white shadow-sm">
                <div class="flex items-start justify-between">
                    <div class="flex-1">
                        <div class="font-medium text-gray-900">
                            ${bot.meeting_name || 'Unnamed Meeting'}
                        </div>
<<<<<<< HEAD
                        <div class="text-sm text-gray-600 mt-1">${bot.meeting_url}</div>
                        <div class="text-xs text-gray-500 mt-2">
                            <div>Bot ID: ${bot.id}</div>
                            ${bot.creator_email ? `
=======
                        ${bot.meeting_url && bot.meeting_url !== 'null' ? `
                            <div class="text-sm text-gray-600 mt-1">${bot.meeting_url}</div>
                        ` : ''}
                        <div class="text-xs text-gray-500 mt-2">
                            <div>Bot ID: ${bot.id}</div>
                            ${bot.creator_email && bot.creator_email !== 'null' ? `
>>>>>>> b4cae231
                                <div class="mt-1">Created by: ${bot.creator_email}</div>
                            ` : ''}
                            ${bot.created_at ? `
                                <div class="mt-1">Created: ${new Date(bot.created_at).toLocaleDateString()} at ${new Date(bot.created_at).toLocaleTimeString()}</div>
                            ` : ''}
                        </div>
                        ${bot.status ? `
                            <div class="text-xs mt-2">
                                <span class="inline-flex px-2 py-1 text-xs font-semibold rounded-full
                                    ${bot.status === 'active' ? 'bg-green-100 text-green-800' :
                                      bot.status === 'joining' ? 'bg-yellow-100 text-yellow-800' :
                                      bot.status === 'leaving' ? 'bg-orange-100 text-orange-800' :
                                      'bg-gray-100 text-gray-800'}">
                                    ${bot.status}
                                </span>
                            </div>
                        ` : ''}
                    </div>
                    <button onclick="window.botCreation.shutdownBot('${botId}')"
                            class="px-3 py-1 text-sm bg-red-500 hover:bg-red-600 text-white rounded disabled:opacity-50 disabled:cursor-not-allowed"
                            ${shuttingDown[botId] ? 'disabled' : ''}>
                        ${shuttingDown[botId] ? 'Shutting down...' : 'Shutdown'}
                    </button>
                </div>
            </div>
        `;
        }).join('');
    }

    // Render stuck meetings list
    // Available methods: forceCompleteMeeting exists on window.botCreation, meeting_id and bot_id properties exist on meeting objects
    function renderStuckMeetings(container, meetings, completing, onComplete) {
        if (meetings.length === 0) {
            container.innerHTML = `
                <div class="p-4 text-center text-gray-500">
                    No stuck meetings found
                </div>
            `;
            return;
        }

        container.innerHTML = meetings.map(meeting => `
            <div class="meeting-item p-4 border border-orange-200 rounded-md bg-orange-50 shadow-sm">
                <div class="flex items-start justify-between">
                    <div class="flex-1">
                        <div class="font-medium text-gray-900">
                            ${meeting.meeting_name || 'Unnamed Meeting'}
                        </div>
                        <div class="text-sm text-gray-600 mt-1">${meeting.meeting_url}</div>
                        <div class="text-xs text-gray-500 mt-2">Meeting ID: ${meeting.meeting_id}</div>
                        <div class="text-xs text-gray-500 mt-1">Bot ID: ${meeting.bot_id || 'N/A'}</div>
                        <div class="text-xs text-gray-500 mt-1">Turn Count: ${meeting.turn_count}</div>
                        <div class="text-xs text-gray-500 mt-1">
                            Stuck since: ${new Date(meeting.created_at).toLocaleString()}
                        </div>
                        <div class="text-xs mt-2">
                            <span class="inline-flex px-2 py-1 text-xs font-semibold rounded-full bg-orange-100 text-orange-800">
                                Stuck in joining
                            </span>
                        </div>
                    </div>
                    <button onclick="window.botCreation.forceCompleteMeeting('${meeting.meeting_id}')"
                            class="px-3 py-1 text-sm bg-orange-500 hover:bg-orange-600 text-white rounded disabled:opacity-50 disabled:cursor-not-allowed"
                            ${completing[meeting.meeting_id] ? 'disabled' : ''}>
                        ${completing[meeting.meeting_id] ? 'Completing...' : 'Force Complete'}
                    </button>
                </div>
            </div>
        `).join('');
    }

    // Render recent bots list
    function renderRecentBots(container, bots) {
        if (bots.length === 0) {
            return '';
        }

        return bots.slice(0, 5).map(bot => `
            <div class="bot-item p-4 border border-gray-200 rounded-md">
                <div class="font-medium">${bot.meeting_name || 'Unnamed Meeting'}</div>
                <div class="text-sm text-gray-600">${bot.meeting_url}</div>
                <div class="text-xs text-gray-500">
                    Created: ${new Date(bot.created_at).toLocaleString()}
                </div>
            </div>
        `).join('');
    }

    // Create list container HTML
    function createListContainers() {
        return `
            <!-- Running Bots List -->
            <div class="bg-white rounded-lg shadow p-6 mb-6">
                <div class="flex items-center justify-between mb-4">
                    <h3 class="text-lg font-semibold">Running Bots</h3>
                    <button id="refreshBotsButton" 
                            class="px-3 py-1 text-sm bg-gray-100 hover:bg-gray-200 rounded disabled:opacity-50">
                        Refresh
                    </button>
                </div>
                <div id="runningBotsList" class="space-y-3">
                    <div class="p-4 text-center text-gray-500">Loading bots...</div>
                </div>
            </div>

            <!-- Stuck Meetings List -->
            <div class="bg-white rounded-lg shadow p-6 mb-6">
                <div class="flex items-center justify-between mb-4">
                    <h3 class="text-lg font-semibold text-orange-700">Stuck Meetings</h3>
                    <button id="refreshStuckMeetingsButton"
                            class="px-3 py-1 text-sm bg-gray-100 hover:bg-gray-200 rounded disabled:opacity-50">
                        Refresh
                    </button>
                </div>
                <div id="stuckMeetingsList" class="space-y-3">
                    <div class="p-4 text-center text-gray-500">Loading stuck meetings...</div>
                </div>
            </div>

            <!-- Recently Created Bots -->
            <div id="recentlyCreatedBots" class="hidden bg-white rounded-lg shadow p-6">
                <h3 class="text-lg font-semibold mb-4">Recently Created Bots</h3>
                <div id="recentBotsList" class="space-y-2"></div>
            </div>
        `;
    }

    // Public API
    window.botCreationLists = {
        renderRunningBots,
        renderStuckMeetings,
        renderRecentBots,
        createListContainers
    };
})();<|MERGE_RESOLUTION|>--- conflicted
+++ resolved
@@ -23,19 +23,12 @@
                         <div class="font-medium text-gray-900">
                             ${bot.meeting_name || 'Unnamed Meeting'}
                         </div>
-<<<<<<< HEAD
-                        <div class="text-sm text-gray-600 mt-1">${bot.meeting_url}</div>
-                        <div class="text-xs text-gray-500 mt-2">
-                            <div>Bot ID: ${bot.id}</div>
-                            ${bot.creator_email ? `
-=======
                         ${bot.meeting_url && bot.meeting_url !== 'null' ? `
                             <div class="text-sm text-gray-600 mt-1">${bot.meeting_url}</div>
                         ` : ''}
                         <div class="text-xs text-gray-500 mt-2">
                             <div>Bot ID: ${bot.id}</div>
                             ${bot.creator_email && bot.creator_email !== 'null' ? `
->>>>>>> b4cae231
                                 <div class="mt-1">Created by: ${bot.creator_email}</div>
                             ` : ''}
                             ${bot.created_at ? `
